source "http://rubygems.org"

<<<<<<< HEAD
gem "rake"
gem "thin"
=======
# Specify your gem's dependencies in resque-pool.gemspec
>>>>>>> 5cfeacc2
gemspec<|MERGE_RESOLUTION|>--- conflicted
+++ resolved
@@ -1,9 +1,3 @@
 source "http://rubygems.org"
 
-<<<<<<< HEAD
-gem "rake"
-gem "thin"
-=======
-# Specify your gem's dependencies in resque-pool.gemspec
->>>>>>> 5cfeacc2
 gemspec